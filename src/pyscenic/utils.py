# -*- coding: utf-8 -*-

import pandas as pd
from urllib.parse import urljoin
from .genesig import Regulon, GeneSignature
from .math import masked_rho4pairs
from itertools import chain
import numpy as np
from functools import partial
from typing import Sequence, Type
from yaml import load, dump
try:
    from yaml import CLoader as Loader, CDumper as Dumper
except ImportError:
    from yaml import Loader, Dumper
import logging


LOGGER = logging.getLogger(__name__)


COLUMN_NAME_TF = "TF"
COLUMN_NAME_MOTIF_ID = "MotifID"
COLUMN_NAME_MOTIF_SIMILARITY_QVALUE = 'MotifSimilarityQvalue'
COLUMN_NAME_ORTHOLOGOUS_IDENTITY = 'OrthologousIdentity'
COLUMN_NAME_ANNOTATION = 'Annotation'


def load_motif_annotations(fname: str,
                           column_names=('#motif_id', 'gene_name',
                                         'motif_similarity_qvalue', 'orthologous_identity', 'description'),
                           motif_similarity_fdr: float = 0.001,
                           orthologous_identity_threshold: float = 0.0) -> pd.DataFrame:
    """
    Load motif annotations from a motif2TF snapshot.

    :param fname: the snapshot taken from motif2TF.
    :param column_names: the names of the columns in the snapshot to load.
    :param motif_similarity_fdr: The maximum False Discovery Rate to find factor annotations for enriched motifs.
    :param orthologuous_identity_threshold: The minimum orthologuous identity to find factor annotations
        for enriched motifs.
    :return: A dataframe.
    """
    # Create a MultiIndex for the index combining unique gene name and motif ID. This should facilitate
    # later merging.
    df = pd.read_csv(fname, sep='\t', index_col=[1,0], usecols=column_names)
    df.index.names = [COLUMN_NAME_TF, COLUMN_NAME_MOTIF_ID]
    df.rename(columns={'motif_similarity_qvalue': COLUMN_NAME_MOTIF_SIMILARITY_QVALUE,
                       'orthologous_identity': COLUMN_NAME_ORTHOLOGOUS_IDENTITY,
                       'description': COLUMN_NAME_ANNOTATION }, inplace=True)
    df = df[(df[COLUMN_NAME_MOTIF_SIMILARITY_QVALUE] <= motif_similarity_fdr) &
            (df[COLUMN_NAME_ORTHOLOGOUS_IDENTITY] >= orthologous_identity_threshold)]
    return df


COLUMN_NAME_TARGET = "target"
COLUMN_NAME_WEIGHT = "importance"
COLUMN_NAME_REGULATION = "regulation"
COLUMN_NAME_CORRELATION = "rho"
RHO_THRESHOLD = 0.03


def _create_idx_pairs(adjacencies: pd.DataFrame, exp_mtx: pd.DataFrame) -> np.ndarray:
    """
    :precondition: The column index of the exp_mtx should be sorted in ascending order.
            `exp_mtx = exp_mtx.sort_index(axis=1)`
    """

    # Create sorted list of genes that take part in a TF-target link.
    genes = set(adjacencies.TF).union(set(adjacencies.target))
    sorted_genes = sorted(genes)

    # Find column idx in the expression matrix of each gene that takes part in a link. Having the column index of genes
    # sorted as well as the list of link genes makes sure that we can map indexes back to genes! This only works if
    # all genes we are looking for are part of the expression matrix.
    assert len(set(exp_mtx.columns).intersection(genes)) == len(genes)
    symbol2idx = dict(zip(sorted_genes, np.nonzero(exp_mtx.columns.isin(sorted_genes))[0]))

    # Create numpy array of idx pairs.
    return np.array([[symbol2idx[s1], symbol2idx[s2]] for s1, s2 in zip(adjacencies.TF, adjacencies.target)])


def _create_apply_function(adjacencies: pd.DataFrame, ex_mtx: pd.DataFrame,
                           rho_threshold=RHO_THRESHOLD, mask_dropouts=False):
    if mask_dropouts:
        ex_mtx = ex_mtx.sort_index(axis=1)
        col_idx_pairs = _create_idx_pairs(adjacencies, ex_mtx)
        rhos = masked_rho4pairs(ex_mtx.values, col_idx_pairs, 0.0)
        link2rho = {(tf, target): rho for tf, target, rho in zip(adjacencies.TF, adjacencies.target, rhos)}
        def add_regulation(row):
            tf = row[COLUMN_NAME_TF]
            target = row[COLUMN_NAME_TARGET]
            rho = link2rho[(tf, target)]
            return pd.Series(index=[COLUMN_NAME_REGULATION, COLUMN_NAME_CORRELATION],
                             data=[int(rho > rho_threshold) - int(rho < -rho_threshold), rho])
        return add_regulation
    else:
        genes = list(set(adjacencies[COLUMN_NAME_TF]).union(set(adjacencies[COLUMN_NAME_TARGET])))
        ex_mtx = ex_mtx[ex_mtx.columns[ex_mtx.columns.isin(genes)]]
        corr_mtx = pd.DataFrame(index=ex_mtx.columns, columns=ex_mtx.columns,
                                data=np.corrcoef(ex_mtx.values.T))
        def add_regulation(row):
            tf = row[COLUMN_NAME_TF]
            target = row[COLUMN_NAME_TARGET]
            rho = corr_mtx[target][tf]
            return pd.Series(index=[COLUMN_NAME_REGULATION, COLUMN_NAME_CORRELATION],
                         data=[int(rho > rho_threshold) - int(rho < -rho_threshold), rho])
        return add_regulation


def add_correlation(adjacencies: pd.DataFrame, ex_mtx: pd.DataFrame,
                    rho_threshold=RHO_THRESHOLD, mask_dropouts=False) -> pd.DataFrame:
    """
    Add correlation in expression levels between target and factor.

    :param adjacencies: The dataframe with the TF-target links.
    :param ex_mtx: The expression matrix (n_cells x n_genes).
    :param rho_threshold: The threshold on the correlation to decide if a target gene is activated
        (rho > `rho_threshold`) or repressed (rho < -`rho_threshold`).
    :param mask_dropouts: Do not use cells in which either the expression of the TF or the target gene is 0 when
        calculating the correlation between a TF-target pair.
    :return: The adjacencies dataframe with an extra column.
    """
    assert rho_threshold > 0, "rho_threshold should be greater than 0."

    # Take defensive copy of adjacencies.
    adjacencies = adjacencies.copy()

    # Assessment of best optimization strategy for calculating dropout masked correlations between TF-target expression:
    #
    # Measurement of time performance of masked_rho (with numba JIT): 136 µs ± 932 ns for a single pair of vectors.
    # For a typical dataset this translates into (for a single core):
    # 1. Calculating the rectangular (TFxtarget) correlation matrix:
    #    (1,564 TFs * 19,812 targets * 136 microseconds * 10e-6)/3600.0 ~ 12 hours.
    #    This approach calculates far too much be has the potential for easy parallelization via numba (cf. current
    #    implementation of masked_rho_2d).
    # 2. Calculating only needed TF-target pairs:
    #    (6,732,441 TF-target links * 136 microseconds * 10e-6)/3600.0 ~ 2h 30 mins.
    #    - Many of these gene-gene links will be duplicate so there might be a potential for memoization. However because
    #    the calculation is already quite fast and the memoization would need to take into account the commutativity of
    #    the operation and involves hashing large numerical vectors, the benefit if this memoization might be minimal.
    #    - Calculation of unique pairs already takes substantial amount of time and does not introduce a substantial
    #    reduction in the number of gene-gene pairs to calculate the correlation for: 6,732,441 => 6,630,720 (2 min 9 s).
    #    This is exactly the additional needed for calculating the rho values for these pairs. No gain here.
    #
    # The other options would have been to used the masked array abstraction provided by numpy but this again
    # this not allow for easy parallelization. In addition the corrcoef operation is far slower than the numba
    # JIT implementation: 2.36 ms ± 62 µs per loop.
    #
    # The best combined approach is to calculate rhos for pairs defined by indexes which is the approach implemented
    # below.

    # Calculate Pearson correlation to infer repression or activation.
    func = _create_apply_function(adjacencies, ex_mtx, rho_threshold, mask_dropouts)
    adjacencies[[COLUMN_NAME_REGULATION, COLUMN_NAME_CORRELATION]] = adjacencies.apply(func, axis=1)

    return adjacencies


<<<<<<< HEAD
def modules4thr(adjacencies, threshold, context=frozenset()):
=======
def modules4thr(adjacencies, threshold, nomenclature="MGI", context=frozenset(), pattern="weight>{:.3f}"):
>>>>>>> 9a64fc19
    """

    :param adjacencies:
    :param threshold:
    :return:
    """
    for tf_name, df_grp in adjacencies[adjacencies[COLUMN_NAME_WEIGHT] > threshold].groupby(by=COLUMN_NAME_TF):
        if len(df_grp) > 0:
            yield Regulon(
                name="Regulon for {}".format(tf_name),
<<<<<<< HEAD
                context=frozenset(["weight>{}".format(threshold)]).union(context),
=======
                nomenclature=nomenclature,
                context=frozenset([pattern.format(threshold)]).union(context),
>>>>>>> 9a64fc19
                transcription_factor=tf_name,
                gene2weight=list(zip(df_grp[COLUMN_NAME_TARGET].values, df_grp[COLUMN_NAME_WEIGHT].values)))


def modules4top_targets(adjacencies, n, context=frozenset()):
    """

    :param adjacencies:
    :param n:
    :return:
    """
    for tf_name, df_grp in adjacencies.groupby(by=COLUMN_NAME_TF):
        module = df_grp.nlargest(n, COLUMN_NAME_WEIGHT)
        if len(module) > 0:
            yield Regulon(
                name="Regulon for {}".format(tf_name),
                context=frozenset(["top{}".format(n)]).union(context),
                transcription_factor=tf_name,
                gene2weight=list(zip(module[COLUMN_NAME_TARGET].values, module[COLUMN_NAME_WEIGHT].values)))


def modules4top_factors(adjacencies, n, context=frozenset()):
    """

    :param adjacencies:
    :param n:
    :return:
    """
    df = adjacencies.groupby(by=COLUMN_NAME_TARGET).apply(lambda grp: grp.nlargest(n, COLUMN_NAME_WEIGHT))
    for tf_name, df_grp in df.groupby(by=COLUMN_NAME_TF):
        if len(df_grp) > 0:
            yield Regulon(
                name=tf_name,
                context=frozenset(["top{}perTarget".format(n)]).union(context),
                transcription_factor=tf_name,
                gene2weight=list(zip(df_grp[COLUMN_NAME_TARGET].values, df_grp[COLUMN_NAME_WEIGHT].values)))


ACTIVATING_MODULE = "activating"
REPRESSING_MODULE = "repressing"


def modules_from_adjacencies(adjacencies: pd.DataFrame,
                             ex_mtx: pd.DataFrame,
<<<<<<< HEAD
                        thresholds=(0.001,0.005),
=======
                        nomenclature: str,
                        thresholds=(0.50, 0.75, 0.90),
>>>>>>> 9a64fc19
                        top_n_targets=(50,),
                        top_n_regulators=(5,10,50),
                        min_genes=20,
                        absolute_thresholds=False,
                        rho_dichotomize=True,
                        rho_threshold=RHO_THRESHOLD,
                        rho_mask_dropouts=False) -> Sequence[Regulon]:
    """
    Create modules from a dataframe containing weighted adjacencies between a TF and its target genes.
    
    :param adjacencies: The dataframe with the TF-target links. This dataframe should have the following columns:
        :py:const:`pyscenic.utils.COLUMN_NAME_TF`, :py:const:`pyscenic.utils.COLUMN_NAME_TARGET` and :py:const:`pyscenic.utils.COLUMN_NAME_WEIGHT` .
    :param ex_mtx: The expression matrix (n_cells x n_genes).
    :param thresholds: the first method to create the TF-modules based on the best targets for each transcription factor.
    :param top_n_targets: the second method is to select the top targets for a given TF.
    :param top_n_regulators: the alternative way to create the TF-modules is to select the best regulators for each gene.
    :param min_genes: The required minimum number of genes in a resulting module.
    :param absolute_thresholds: Use absolute thresholds or percentiles to define modules based on best targets of a TF.
    :param rho_dichotomize: Differentiate between activating and repressing modules based on the correlation patterns of
        the expression of the TF and its target genes.
    :param rho_threshold: The threshold on the correlation to decide if a target gene is activated
        (rho > `rho_threshold`) or repressed (rho < -`rho_threshold`).
    :param rho_mask_dropouts: Do not use cells in which either the expression of the TF or the target gene is 0 when
        calculating the correlation between a TF-target pair.
    :return: A sequence of regulons.
    """

<<<<<<< HEAD
    def iter_modules(adjc, context):
        yield from chain(chain.from_iterable(modules4thr(adjc, thr, context) for thr in thresholds),
                         chain.from_iterable(modules4top_targets(adjc, n, context) for n in top_n_targets),
                         chain.from_iterable(modules4top_factors(adjc, n, context) for n in top_n_regulators))
=======
    # To make the pySCENIC code more robust to the selection of the network inference method in the first step of
    # the pipeline, it is better to use percentiles instead of absolute values for the weight thresholds.
    if not absolute_thresholds:
        def iter_modules(adjc, context):
            yield from chain(chain.from_iterable(
                                    modules4thr(adjc, thr, nomenclature, context, pattern="weight>{}%".format(frac*100))
                                    for thr, frac in zip(list(adjacencies[COLUMN_NAME_WEIGHT].quantile(thresholds)), thresholds)),
                             chain.from_iterable(modules4top_targets(adjc, n, nomenclature, context) for n in top_n_targets),
                             chain.from_iterable(modules4top_factors(adjc, n, nomenclature, context) for n in top_n_regulators))
    else:
        def iter_modules(adjc, context):
            yield from chain(chain.from_iterable(modules4thr(adjc, thr, nomenclature, context) for thr in thresholds),
                         chain.from_iterable(modules4top_targets(adjc, n, nomenclature, context) for n in top_n_targets),
                         chain.from_iterable(modules4top_factors(adjc, n, nomenclature, context) for n in top_n_regulators))
>>>>>>> 9a64fc19

    if not rho_dichotomize:
        # Do not differentiate between activating and repressing modules.
        modules_iter = iter_modules(adjacencies, frozenset())
    else:
        # Relationship between TF and its target, i.e. activator or repressor, is derived using the original expression
        # profiles. The Pearson product-moment correlation coefficient is used to derive this information.

        # Add correlation column and create two disjoint set of adjacencies.
        LOGGER.info("Calculating Pearson correlations.")
        adjacencies = add_correlation(adjacencies, ex_mtx,
                                  rho_threshold=rho_threshold, mask_dropouts=rho_mask_dropouts)
        activating_modules = adjacencies[adjacencies[COLUMN_NAME_REGULATION] > 0.0]
        repressing_modules = adjacencies[adjacencies[COLUMN_NAME_REGULATION] < 0.0]
        modules_iter = chain(iter_modules(activating_modules, frozenset([ACTIVATING_MODULE])),
                             iter_modules(repressing_modules, frozenset([REPRESSING_MODULE])))

    # Derive modules for these adjacencies.
    # + Add the transcription factor to the module.
    #   [We are unable to assess if a TF works in a direct self-regulating way, either inhibiting its own expression or
    #    activating it. Therefore the most unbiased way forward is to add the TF to both activating as well as
    #    repressing modules]
    # + Filter for minimum number of genes.
    LOGGER.info("Creating modules.")
    def add_tf(module):
        return module.add(module.transcription_factor)
    return list(filter(lambda m: len(m) >= min_genes, map(add_tf, modules_iter)))


def save_to_yaml(signatures: Sequence[Type[GeneSignature]], fname: str):
    """

    :param signatures:
    :return:
    """
    with open(fname, 'w') as f:
        f.write(dump(signatures, default_flow_style=False, Dumper=Dumper))


def load_from_yaml(fname: str) -> Sequence[Type[GeneSignature]]:
    """

    :param fname:
    :return:
    """
    with open(fname, 'r') as f:
        return load(f.read(), Loader=Loader)


COLUMN_NAME_MOTIF_URL = "MotifURL"


def add_motif_url(df: pd.DataFrame, base_url: str):
    """

    :param df:
    :param base_url:
    :return:
    """
    df[("Enrichment", COLUMN_NAME_MOTIF_URL)] = list(map(partial(urljoin, base=base_url), df.index.get_level_values(COLUMN_NAME_MOTIF_ID)))
    return df


def load_motifs(fname: str) -> pd.DataFrame:
    """

    :param fname:
    :return:
    """
    from .transform import COLUMN_NAME_TARGET_GENES, COLUMN_NAME_CONTEXT

    df = pd.read_csv(fname, index_col=[0,1], header=[0,1], skipinitialspace=True)
    df[('Enrichment', COLUMN_NAME_CONTEXT)] = df[('Enrichment', COLUMN_NAME_CONTEXT)].apply(lambda s: eval(s))
    df[('Enrichment', COLUMN_NAME_TARGET_GENES)] = df[('Enrichment', COLUMN_NAME_TARGET_GENES)].apply(lambda s: eval(s))
    return df<|MERGE_RESOLUTION|>--- conflicted
+++ resolved
@@ -157,11 +157,7 @@
     return adjacencies
 
 
-<<<<<<< HEAD
-def modules4thr(adjacencies, threshold, context=frozenset()):
-=======
-def modules4thr(adjacencies, threshold, nomenclature="MGI", context=frozenset(), pattern="weight>{:.3f}"):
->>>>>>> 9a64fc19
+def modules4thr(adjacencies, threshold, context=frozenset(), pattern="weight>{:.3f}"):
     """
 
     :param adjacencies:
@@ -172,12 +168,7 @@
         if len(df_grp) > 0:
             yield Regulon(
                 name="Regulon for {}".format(tf_name),
-<<<<<<< HEAD
-                context=frozenset(["weight>{}".format(threshold)]).union(context),
-=======
-                nomenclature=nomenclature,
                 context=frozenset([pattern.format(threshold)]).union(context),
->>>>>>> 9a64fc19
                 transcription_factor=tf_name,
                 gene2weight=list(zip(df_grp[COLUMN_NAME_TARGET].values, df_grp[COLUMN_NAME_WEIGHT].values)))
 
@@ -222,12 +213,7 @@
 
 def modules_from_adjacencies(adjacencies: pd.DataFrame,
                              ex_mtx: pd.DataFrame,
-<<<<<<< HEAD
-                        thresholds=(0.001,0.005),
-=======
-                        nomenclature: str,
                         thresholds=(0.50, 0.75, 0.90),
->>>>>>> 9a64fc19
                         top_n_targets=(50,),
                         top_n_regulators=(5,10,50),
                         min_genes=20,
@@ -255,27 +241,20 @@
     :return: A sequence of regulons.
     """
 
-<<<<<<< HEAD
-    def iter_modules(adjc, context):
-        yield from chain(chain.from_iterable(modules4thr(adjc, thr, context) for thr in thresholds),
-                         chain.from_iterable(modules4top_targets(adjc, n, context) for n in top_n_targets),
-                         chain.from_iterable(modules4top_factors(adjc, n, context) for n in top_n_regulators))
-=======
     # To make the pySCENIC code more robust to the selection of the network inference method in the first step of
     # the pipeline, it is better to use percentiles instead of absolute values for the weight thresholds.
     if not absolute_thresholds:
         def iter_modules(adjc, context):
             yield from chain(chain.from_iterable(
-                                    modules4thr(adjc, thr, nomenclature, context, pattern="weight>{}%".format(frac*100))
+                                    modules4thr(adjc, thr, context, pattern="weight>{}%".format(frac*100))
                                     for thr, frac in zip(list(adjacencies[COLUMN_NAME_WEIGHT].quantile(thresholds)), thresholds)),
-                             chain.from_iterable(modules4top_targets(adjc, n, nomenclature, context) for n in top_n_targets),
-                             chain.from_iterable(modules4top_factors(adjc, n, nomenclature, context) for n in top_n_regulators))
+                             chain.from_iterable(modules4top_targets(adjc, n, context) for n in top_n_targets),
+                             chain.from_iterable(modules4top_factors(adjc, n, context) for n in top_n_regulators))
     else:
         def iter_modules(adjc, context):
-            yield from chain(chain.from_iterable(modules4thr(adjc, thr, nomenclature, context) for thr in thresholds),
-                         chain.from_iterable(modules4top_targets(adjc, n, nomenclature, context) for n in top_n_targets),
-                         chain.from_iterable(modules4top_factors(adjc, n, nomenclature, context) for n in top_n_regulators))
->>>>>>> 9a64fc19
+            yield from chain(chain.from_iterable(modules4thr(adjc, thr, context) for thr in thresholds),
+                         chain.from_iterable(modules4top_targets(adjc, n, context) for n in top_n_targets),
+                         chain.from_iterable(modules4top_factors(adjc, n, context) for n in top_n_regulators))
 
     if not rho_dichotomize:
         # Do not differentiate between activating and repressing modules.
